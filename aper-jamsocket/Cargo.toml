[package]
name = "aper-jamsocket"
version = "0.1.0"
edition = "2018"
repository = "https://github.com/drifting-in-space/aper"

[dependencies]
<<<<<<< HEAD
jamsocket = { version="0.1.3", path="../../jamsocket/jamsocket" }
aper = { path = "../aper" }
=======
jamsocket = { git = "https://github.com/jamsocket/jamsocket", version="0.1.6", features=["serde"] }
aper = { version="0.1.3", path = "../aper" }
>>>>>>> b45e59ea
serde = "1.0.126"
serde_json = "1.0.70"
bincode = "1.3.3"
log = "0.4.14"
chrono = { version = "0.4.19", features = ["serde"] }<|MERGE_RESOLUTION|>--- conflicted
+++ resolved
@@ -5,13 +5,8 @@
 repository = "https://github.com/drifting-in-space/aper"
 
 [dependencies]
-<<<<<<< HEAD
-jamsocket = { version="0.1.3", path="../../jamsocket/jamsocket" }
-aper = { path = "../aper" }
-=======
 jamsocket = { git = "https://github.com/jamsocket/jamsocket", version="0.1.6", features=["serde"] }
 aper = { version="0.1.3", path = "../aper" }
->>>>>>> b45e59ea
 serde = "1.0.126"
 serde_json = "1.0.70"
 bincode = "1.3.3"
